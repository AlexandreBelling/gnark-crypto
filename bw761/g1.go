// Copyright 2020 ConsenSys AG
//
// Licensed under the Apache License, Version 2.0 (the "License");
// you may not use this file except in compliance with the License.
// You may obtain a copy of the License at
//
//     http://www.apache.org/licenses/LICENSE-2.0
//
// Unless required by applicable law or agreed to in writing, software
// distributed under the License is distributed on an "AS IS" BASIS,
// WITHOUT WARRANTIES OR CONDITIONS OF ANY KIND, either express or implied.
// See the License for the specific language governing permissions and
// limitations under the License.

// Code generated by gurvy DO NOT EDIT

package bw761

import (
	"math/big"

	"github.com/consensys/gurvy/bw761/fp"
	"github.com/consensys/gurvy/bw761/fr"
	"github.com/consensys/gurvy/utils"
	"github.com/consensys/gurvy/utils/debug"
	"github.com/consensys/gurvy/utils/parallel"
)

// G1Jac is a point with fp.Element coordinates
type G1Jac struct {
	X, Y, Z fp.Element
}

// g1Proj point in projective coordinates
type g1Proj struct {
	x, y, z fp.Element
}

// G1Affine point in affine coordinates
type G1Affine struct {
	X, Y fp.Element
}

// AddAssign point addition in montgomery form
// https://hyperelliptic.org/EFD/g1p/auto-shortw-jacobian-3.html#addition-add-2007-bl
func (p *G1Jac) AddAssign(a *G1Jac) *G1Jac {

	// p is infinity, return a
	if p.Z.IsZero() {
		p.Set(a)
		return p
	}

	// a is infinity, return p
	if a.Z.IsZero() {
		return p
	}

	var Z1Z1, Z2Z2, U1, U2, S1, S2, H, I, J, r, V fp.Element
	Z1Z1.Square(&a.Z)
	Z2Z2.Square(&p.Z)
	U1.Mul(&a.X, &Z2Z2)
	U2.Mul(&p.X, &Z1Z1)
	S1.Mul(&a.Y, &p.Z).
		Mul(&S1, &Z2Z2)
	S2.Mul(&p.Y, &a.Z).
		Mul(&S2, &Z1Z1)

	// if p == a, we double instead
	if U1.Equal(&U2) && S1.Equal(&S2) {
		return p.DoubleAssign()
	}

	H.Sub(&U2, &U1)
	I.Double(&H).
		Square(&I)
	J.Mul(&H, &I)
	r.Sub(&S2, &S1).Double(&r)
	V.Mul(&U1, &I)
	p.X.Square(&r).
		Sub(&p.X, &J).
		Sub(&p.X, &V).
		Sub(&p.X, &V)
	p.Y.Sub(&V, &p.X).
		Mul(&p.Y, &r)
	S1.Mul(&S1, &J).Double(&S1)
	p.Y.Sub(&p.Y, &S1)
	p.Z.Add(&p.Z, &a.Z)
	p.Z.Square(&p.Z).
		Sub(&p.Z, &Z1Z1).
		Sub(&p.Z, &Z2Z2).
		Mul(&p.Z, &H)

	return p
}

// AddMixed point addition
// http://www.hyperelliptic.org/EFD/g1p/auto-shortw-jacobian-0.html#addition-madd-2007-bl
func (p *G1Jac) AddMixed(a *G1Affine) *G1Jac {

	//if a is infinity return p
	if a.X.IsZero() && a.Y.IsZero() {
		return p
	}
	// p is infinity, return a
	if p.Z.IsZero() {
		p.X = a.X
		p.Y = a.Y
		p.Z.SetOne()
		return p
	}

	// get some Element from our pool
	var Z1Z1, U2, S2, H, HH, I, J, r, V fp.Element
	Z1Z1.Square(&p.Z)
	U2.Mul(&a.X, &Z1Z1)
	S2.Mul(&a.Y, &p.Z).
		Mul(&S2, &Z1Z1)

	// if p == a, we double instead
	if U2.Equal(&p.X) && S2.Equal(&p.Y) {
		return p.DoubleAssign()
	}

	H.Sub(&U2, &p.X)
	HH.Square(&H)
	I.Double(&HH).Double(&I)
	J.Mul(&H, &I)
	r.Sub(&S2, &p.Y).Double(&r)
	V.Mul(&p.X, &I)
	p.X.Square(&r).
		Sub(&p.X, &J).
		Sub(&p.X, &V).
		Sub(&p.X, &V)
	J.Mul(&J, &p.Y).Double(&J)
	p.Y.Sub(&V, &p.X).
		Mul(&p.Y, &r)
	p.Y.Sub(&p.Y, &J)
	p.Z.Add(&p.Z, &H)
	p.Z.Square(&p.Z).
		Sub(&p.Z, &Z1Z1).
		Sub(&p.Z, &HH)

	return p
}

// Double doubles a point in Jacobian coordinates
// https://hyperelliptic.org/EFD/g1p/auto-shortw-jacobian-3.html#doubling-dbl-2007-bl
func (p *G1Jac) Double(q *G1Jac) *G1Jac {
	p.Set(q)
	p.DoubleAssign()
	return p
}

// DoubleAssign doubles a point in Jacobian coordinates
// https://hyperelliptic.org/EFD/g1p/auto-shortw-jacobian-3.html#doubling-dbl-2007-bl
func (p *G1Jac) DoubleAssign() *G1Jac {

	// get some Element from our pool
	var XX, YY, YYYY, ZZ, S, M, T fp.Element

	XX.Square(&p.X)
	YY.Square(&p.Y)
	YYYY.Square(&YY)
	ZZ.Square(&p.Z)
	S.Add(&p.X, &YY)
	S.Square(&S).
		Sub(&S, &XX).
		Sub(&S, &YYYY).
		Double(&S)
	M.Double(&XX).Add(&M, &XX)
	p.Z.Add(&p.Z, &p.Y).
		Square(&p.Z).
		Sub(&p.Z, &YY).
		Sub(&p.Z, &ZZ)
	T.Square(&M)
	p.X = T
	T.Double(&S)
	p.X.Sub(&p.X, &T)
	p.Y.Sub(&S, &p.X).
		Mul(&p.Y, &M)
	YYYY.Double(&YYYY).Double(&YYYY).Double(&YYYY)
	p.Y.Sub(&p.Y, &YYYY)

	return p
}

// ScalarMultiplication computes and returns p = a*s
// see https://www.iacr.org/archive/crypto2001/21390189.pdf
func (p *G1Jac) ScalarMultiplication(a *G1Jac, s *big.Int) *G1Jac {
	return p.mulGLV(a, s)
}

// Set set p to the provided point
func (p *G1Jac) Set(a *G1Jac) *G1Jac {
	p.X, p.Y, p.Z = a.X, a.Y, a.Z
	return p
}

// Equal tests if two points (in Jacobian coordinates) are equal
func (p *G1Jac) Equal(a *G1Jac) bool {

	if p.Z.IsZero() && a.Z.IsZero() {
		return true
	}
	_p := G1Affine{}
	_p.FromJacobian(p)

	_a := G1Affine{}
	_a.FromJacobian(a)

	return _p.X.Equal(&_a.X) && _p.Y.Equal(&_a.Y)
}

// Equal tests if two points (in Affine coordinates) are equal
func (p *G1Affine) Equal(a *G1Affine) bool {
	return p.X.Equal(&a.X) && p.Y.Equal(&a.Y)
}

// Neg computes -G
func (p *G1Jac) Neg(a *G1Jac) *G1Jac {
	*p = *a
	p.Y.Neg(&a.Y)
	return p
}

// Neg computes -G
func (p *G1Affine) Neg(a *G1Affine) *G1Affine {
	p.X = a.X
	p.Y.Neg(&a.Y)
	return p
}

// SubAssign substracts two points on the curve
func (p *G1Jac) SubAssign(a *G1Jac) *G1Jac {
	var tmp G1Jac
	tmp.Set(a)
	tmp.Y.Neg(&tmp.Y)
	p.AddAssign(&tmp)
	return p
}

// FromJacobian rescale a point in Jacobian coord in z=1 plane
func (p *G1Affine) FromJacobian(p1 *G1Jac) *G1Affine {

	var a, b fp.Element

	if p1.Z.IsZero() {
		p.X.SetZero()
		p.Y.SetZero()
		return p
	}

	a.Inverse(&p1.Z)
	b.Square(&a)
	p.X.Mul(&p1.X, &b)
	p.Y.Mul(&p1.Y, &b).Mul(&p.Y, &a)

	return p
}

// FromJacobian converts a point from Jacobian to projective coordinates
func (p *g1Proj) FromJacobian(Q *G1Jac) *g1Proj {
	// memalloc
	var buf fp.Element
	buf.Square(&Q.Z)

	p.x.Mul(&Q.X, &Q.Z)
	p.y.Set(&Q.Y)
	p.z.Mul(&Q.Z, &buf)

	return p
}

func (p *G1Jac) String() string {
	if p.Z.IsZero() {
		return "O"
	}
	_p := G1Affine{}
	_p.FromJacobian(p)
	return "E([" + _p.X.String() + "," + _p.Y.String() + "]),"
}

// FromAffine sets p = Q, p in Jacboian, Q in affine
func (p *G1Jac) FromAffine(Q *G1Affine) *G1Jac {
	if Q.X.IsZero() && Q.Y.IsZero() {
		p.Z.SetZero()
		p.X.SetOne()
		p.Y.SetOne()
		return p
	}
	p.Z.SetOne()
	p.X.Set(&Q.X)
	p.Y.Set(&Q.Y)
	return p
}

func (p *G1Affine) String() string {
	var x, y fp.Element
	x.Set(&p.X)
	y.Set(&p.Y)
	return "E([" + x.String() + "," + y.String() + "]),"
}

// IsInfinity checks if the point is infinity (in affine, it's encoded as (0,0))
func (p *G1Affine) IsInfinity() bool {
	return p.X.IsZero() && p.Y.IsZero()
}

// IsOnCurve returns true if p in on the curve
<<<<<<< HEAD
=======
func (p *G1Proj) IsOnCurve() bool {
	var left, right, tmp fp.Element
	left.Square(&p.Y).
		Mul(&left, &p.Z)
	right.Square(&p.X).
		Mul(&right, &p.X)
	tmp.Square(&p.Z).
		Mul(&tmp, &p.Z).
		Mul(&tmp, &bCurveCoeff)
	right.Add(&right, &tmp)
	return left.Equal(&right)
}

// IsOnCurve returns true if p in on the curve
>>>>>>> 00e19316
func (p *G1Jac) IsOnCurve() bool {
	var left, right, tmp fp.Element
	left.Square(&p.Y)
	right.Square(&p.X).Mul(&right, &p.X)
	tmp.Square(&p.Z).
		Square(&tmp).
		Mul(&tmp, &p.Z).
		Mul(&tmp, &p.Z).
		Mul(&tmp, &bCurveCoeff)
	right.Add(&right, &tmp)
	return left.Equal(&right)
}

// IsOnCurve returns true if p in on the curve
func (p *G1Affine) IsOnCurve() bool {
	var point G1Jac
	point.FromAffine(p)
	return point.IsOnCurve() // call this function to handle infinity point
}

// IsInSubGroup returns true if p is in the correct subgroup, false otherwise
func (p *G1Affine) IsInSubGroup() bool {
	var _p G1Jac
	_p.FromAffine(p)
	return _p.IsOnCurve() && _p.IsInSubGroup()
}

// IsInSubGroup returns true if p is on the r-torsion, false otherwise.
// Z[r,0]+Z[-lambdaG1, 1] is the kernel
// of (u,v)->u+lambdaG1v mod r. Expressing r, lambdaG1 as
// polynomials in x, a short vector of this Zmodule is
// (x+1), (x**3-x**2+1). So we check that (x+1)p+(x**3-x**2+1)*phi(p)
// is the infinity.
func (p *G1Jac) IsInSubGroup() bool {

	var res, phip G1Jac
	phip.phi(p)
	res.ScalarMultiplication(&phip, &xGen).
		SubAssign(&phip).
		ScalarMultiplication(&res, &xGen).
		ScalarMultiplication(&res, &xGen).
		AddAssign(&phip)

	phip.ScalarMultiplication(p, &xGen).AddAssign(p).AddAssign(&res)

	return phip.IsOnCurve() && phip.Z.IsZero()

}

// mulWindowed 2-bits windowed exponentiation
func (p *G1Jac) mulWindowed(a *G1Jac, s *big.Int) *G1Jac {

	var res G1Jac
	var ops [3]G1Jac

	res.Set(&g1Infinity)
	ops[0].Set(a)
	ops[1].Double(&ops[0])
	ops[2].Set(&ops[0]).AddAssign(&ops[1])

	b := s.Bytes()
	for i := range b {
		w := b[i]
		mask := byte(0xc0)
		for j := 0; j < 4; j++ {
			res.DoubleAssign().DoubleAssign()
			c := (w & mask) >> (6 - 2*j)
			if c != 0 {
				res.AddAssign(&ops[c-1])
			}
			mask = mask >> 2
		}
	}
	p.Set(&res)

	return p

}

// phi assigns p to phi(a) where phi: (x,y)->(ux,y), and returns p
func (p *G1Jac) phi(a *G1Jac) *G1Jac {
	p.Set(a)

	p.X.Mul(&p.X, &thirdRootOneG1)

	return p
}

// mulGLV performs scalar multiplication using GLV
// see https://www.iacr.org/archive/crypto2001/21390189.pdf
func (p *G1Jac) mulGLV(a *G1Jac, s *big.Int) *G1Jac {

	var table [3]G1Jac
	var zero big.Int
	var res G1Jac
	var k1, k2 fr.Element

	res.Set(&g1Infinity)

	// table stores [+-a, +-phi(a), +-a+-phi(a)]
	table[0].Set(a)
	table[1].phi(a)

	// split the scalar, modifies +-a, phi(a) accordingly
	k := utils.SplitScalar(s, &glvBasis)

	if k[0].Cmp(&zero) == -1 {
		k[0].Neg(&k[0])
		table[0].Neg(&table[0])
	}
	if k[1].Cmp(&zero) == -1 {
		k[1].Neg(&k[1])
		table[1].Neg(&table[1])
	}
	table[2].Set(&table[0]).AddAssign(&table[1])

	// bounds on the lattice base vectors guarantee that k1, k2 are len(r)/2 bits long max
	k1.SetBigInt(&k[0]).FromMont()
	k2.SetBigInt(&k[1]).FromMont()

	// loop starts from len(k1)/2 due to the bounds
	for i := len(k1)/2 - 1; i >= 0; i-- {
		mask := uint64(1) << 63
		for j := 0; j < 64; j++ {
			res.Double(&res)
			b1 := (k1[i] & mask) >> (63 - j)
			b2 := (k2[i] & mask) >> (63 - j)
			if b1|b2 != 0 {
				s := (b2<<1 | b1)
				res.AddAssign(&table[s-1])
			}
			mask = mask >> 1
		}
	}

	p.Set(&res)
	return p
}

// BatchJacobianToAffineG1 converts points in Jacobian coordinates to Affine coordinates
// performing a single field inversion (Montgomery batch inversion trick)
// result must be allocated with len(result) == len(points)
func BatchJacobianToAffineG1(points []G1Jac, result []G1Affine) {
	debug.Assert(len(result) == len(points))
	zeroes := make([]bool, len(points))
	accumulator := fp.One()

	// batch invert all points[].Z coordinates with Montgomery batch inversion trick
	// (stores points[].Z^-1 in result[i].X to avoid allocating a slice of fr.Elements)
	for i := 0; i < len(points); i++ {
		if points[i].Z.IsZero() {
			zeroes[i] = true
			continue
		}
		result[i].X = accumulator
		accumulator.Mul(&accumulator, &points[i].Z)
	}

	var accInverse fp.Element
	accInverse.Inverse(&accumulator)

	for i := len(points) - 1; i >= 0; i-- {
		if zeroes[i] {
			// do nothing, X and Y are zeroes in affine.
			continue
		}
		result[i].X.Mul(&result[i].X, &accInverse)
		accInverse.Mul(&accInverse, &points[i].Z)
	}

	// batch convert to affine.
	parallel.Execute(len(points), func(start, end int) {
		for i := start; i < end; i++ {
			if zeroes[i] {
				// do nothing, X and Y are zeroes in affine.
				continue
			}
			var a, b fp.Element
			a = result[i].X
			b.Square(&a)
			result[i].X.Mul(&points[i].X, &b)
			result[i].Y.Mul(&points[i].Y, &b).
				Mul(&result[i].Y, &a)
		}
	})

}

// BatchScalarMultiplicationG1 multiplies the same base (generator) by all scalars
// and return resulting points in affine coordinates
// uses a simple windowed-NAF like exponentiation algorithm
func BatchScalarMultiplicationG1(base *G1Affine, scalars []fr.Element) []G1Affine {

	// approximate cost in group ops is
	// cost = 2^{c-1} + n(scalar.nbBits+nbChunks)

	nbPoints := uint64(len(scalars))
	min := ^uint64(0)
	bestC := 0
	for c := 2; c < 18; c++ {
		cost := uint64(1 << (c - 1))
		nbChunks := uint64(fr.Limbs * 64 / c)
		if (fr.Limbs*64)%c != 0 {
			nbChunks++
		}
		cost += nbPoints * ((fr.Limbs * 64) + nbChunks)
		if cost < min {
			min = cost
			bestC = c
		}
	}
	c := uint64(bestC) // window size
	nbChunks := int(fr.Limbs * 64 / c)
	if (fr.Limbs*64)%c != 0 {
		nbChunks++
	}
	mask := uint64((1 << c) - 1) // low c bits are 1
	msbWindow := uint64(1 << (c - 1))

	// precompute all powers of base for our window
	// note here that if performance is critical, we can implement as in the msmX methods
	// this allocation to be on the stack
	baseTable := make([]G1Jac, (1 << (c - 1)))
	baseTable[0].Set(&g1Infinity)
	baseTable[0].AddMixed(base)
	for i := 1; i < len(baseTable); i++ {
		baseTable[i] = baseTable[i-1]
		baseTable[i].AddMixed(base)
	}

	pScalars := partitionScalars(scalars, c)

	// compute offset and word selector / shift to select the right bits of our windows
	selectors := make([]selector, nbChunks)
	for chunk := 0; chunk < nbChunks; chunk++ {
		jc := uint64(uint64(chunk) * c)
		d := selector{}
		d.index = jc / 64
		d.shift = jc - (d.index * 64)
		d.mask = mask << d.shift
		d.multiWordSelect = (64%c) != 0 && d.shift > (64-c) && d.index < (fr.Limbs-1)
		if d.multiWordSelect {
			nbBitsHigh := d.shift - uint64(64-c)
			d.maskHigh = (1 << nbBitsHigh) - 1
			d.shiftHigh = (c - nbBitsHigh)
		}
		selectors[chunk] = d
	}

	// convert our base exp table into affine to use AddMixed
	baseTableAff := make([]G1Affine, (1 << (c - 1)))
	BatchJacobianToAffineG1(baseTable, baseTableAff)
	toReturn := make([]G1Jac, len(scalars))

	// for each digit, take value in the base table, double it c time, voila.
	parallel.Execute(len(pScalars), func(start, end int) {
		var p G1Jac
		for i := start; i < end; i++ {
			p.Set(&g1Infinity)
			for chunk := nbChunks - 1; chunk >= 0; chunk-- {
				s := selectors[chunk]
				if chunk != nbChunks-1 {
					for j := uint64(0); j < c; j++ {
						p.DoubleAssign()
					}
				}

				bits := (pScalars[i][s.index] & s.mask) >> s.shift
				if s.multiWordSelect {
					bits += (pScalars[i][s.index+1] & s.maskHigh) << s.shiftHigh
				}

				if bits == 0 {
					continue
				}

				// if msbWindow bit is set, we need to substract
				if bits&msbWindow == 0 {
					// add

					p.AddMixed(&baseTableAff[bits-1])

				} else {
					// sub

					t := baseTableAff[bits & ^msbWindow]
					t.Neg(&t)
					p.AddMixed(&t)

				}
			}

			// set our result point

			toReturn[i] = p

		}
	})

	toReturnAff := make([]G1Affine, len(scalars))
	BatchJacobianToAffineG1(toReturn, toReturnAff)
	return toReturnAff

}<|MERGE_RESOLUTION|>--- conflicted
+++ resolved
@@ -308,23 +308,6 @@
 }
 
 // IsOnCurve returns true if p in on the curve
-<<<<<<< HEAD
-=======
-func (p *G1Proj) IsOnCurve() bool {
-	var left, right, tmp fp.Element
-	left.Square(&p.Y).
-		Mul(&left, &p.Z)
-	right.Square(&p.X).
-		Mul(&right, &p.X)
-	tmp.Square(&p.Z).
-		Mul(&tmp, &p.Z).
-		Mul(&tmp, &bCurveCoeff)
-	right.Add(&right, &tmp)
-	return left.Equal(&right)
-}
-
-// IsOnCurve returns true if p in on the curve
->>>>>>> 00e19316
 func (p *G1Jac) IsOnCurve() bool {
 	var left, right, tmp fp.Element
 	left.Square(&p.Y)
