// Copyright 2020 ConsenSys AG
//
// Licensed under the Apache License, Version 2.0 (the "License");
// you may not use this file except in compliance with the License.
// You may obtain a copy of the License at
//
//     http://www.apache.org/licenses/LICENSE-2.0
//
// Unless required by applicable law or agreed to in writing, software
// distributed under the License is distributed on an "AS IS" BASIS,
// WITHOUT WARRANTIES OR CONDITIONS OF ANY KIND, either express or implied.
// See the License for the specific language governing permissions and
// limitations under the License.

// Code generated by gurvy/internal/generators DO NOT EDIT

package bls377

import (
	"github.com/consensys/gurvy/bls377/fp"
)

// E2 is a degree-two finite field extension of fp.Element
type E2 struct {
	A0, A1 fp.Element
}

// Equal returns true if z equals x, fasle otherwise
func (z *E2) Equal(x *E2) bool {
	return z.A0.Equal(&x.A0) && z.A1.Equal(&x.A1)
}

// SetString sets a E2 element from strings
func (z *E2) SetString(s1, s2 string) *E2 {
	z.A0.SetString(s1)
	z.A1.SetString(s2)
	return z
}

// SetZero sets z to zero and returns it
func (z *E2) SetZero() *E2 {
	z.A0.SetZero()
	z.A1.SetZero()
	return z
}

// Clone returns a copy of self
func (z *E2) Clone() *E2 {
	return &E2{
		A0: z.A0,
		A1: z.A1,
	}
}

// Set sets an E2 from x
func (z *E2) Set(x *E2) *E2 {
	z.A0.Set(&x.A0)
	z.A1.Set(&x.A1)
	return z
}

// SetOne sets z to 1 and returns z
func (z *E2) SetOne() *E2 {
	z.A0.SetOne()
	z.A1.SetZero()
	return z
}

// SetRandom sets a0 and a1 to random values
func (z *E2) SetRandom() *E2 {
	z.A0.SetRandom()
	z.A1.SetRandom()
	return z
}

// IsZero returns true if the two elements are equal, fasle otherwise
func (z *E2) IsZero() bool {
	return z.A0.IsZero() && z.A1.IsZero()
}

// Neg negates an E2 element
func (z *E2) Neg(x *E2) *E2 {
	z.A0.Neg(&x.A0)
	z.A1.Neg(&x.A1)
	return z
}

// String implements Stringer interface for fancy printing
func (z *E2) String() string {
	return (z.A0.String() + "+" + z.A1.String() + "*u")
}

// ToMont converts to mont form
func (z *E2) ToMont() *E2 {
	z.A0.ToMont()
	z.A1.ToMont()
	return z
}

// FromMont converts from mont form
func (z *E2) FromMont() *E2 {
	z.A0.FromMont()
	z.A1.FromMont()
	return z
}

// Add adds two elements of E2
func (z *E2) Add(x, y *E2) *E2 {
	z.A0.Add(&x.A0, &y.A0)
	z.A1.Add(&x.A1, &y.A1)
	return z
}

// AddAssign adds x to z
func (z *E2) AddAssign(x *E2) *E2 {
	z.A0.AddAssign(&x.A0)
	z.A1.AddAssign(&x.A1)
	return z
}

// Sub two elements of E2
func (z *E2) Sub(x, y *E2) *E2 {
	z.A0.Sub(&x.A0, &y.A0)
	z.A1.Sub(&x.A1, &y.A1)
	return z
}

// SubAssign subs x from z
func (z *E2) SubAssign(x *E2) *E2 {
	z.A0.SubAssign(&x.A0)
	z.A1.SubAssign(&x.A1)
	return z
}

// Double doubles an E2 element
func (z *E2) Double(x *E2) *E2 {
	z.A0.Double(&x.A0)
	z.A1.Double(&x.A1)
	return z
}

// Mul sets z to the E2-product of x,y, returns z
func (z *E2) Mul(x, y *E2) *E2 {
	// (a+bu)*(c+du) == (ac+(5)*bd) + (ad+bc)u where u^2 == 5
	// Karatsuba: 3 fp multiplications instead of 4
	// [1]: ac
	// [2]: bd
	// [3]: (a+b)*(c+d)
	// Then z.A0: [1] + (5)*[2]
	// Then z.A1: [3] - [2] - [1]
	var ac, bd, cplusd, aplusbcplusd fp.Element

	ac.Mul(&x.A0, &y.A0)            // [1]: ac
	bd.Mul(&x.A1, &y.A1)            // [2]: bd
	cplusd.Add(&y.A0, &y.A1)        // c+d
	aplusbcplusd.Add(&x.A0, &x.A1)  // a+b
	aplusbcplusd.MulAssign(&cplusd) // [3]: (a+b)*(c+d)
	z.A1.Add(&ac, &bd)              // ad+bc, [2] + [1]
	z.A1.Sub(&aplusbcplusd, &z.A1)  // z.A1: [3] - [2] - [1]
	{                               // begin inline: set &z.A0 to (&bd) * (5)
		buf := *(&bd)
		(&z.A0).Double(&buf).Double(&z.A0).AddAssign(&buf)
	} // end inline: set &z.A0 to (&bd) * (5)
	z.A0.AddAssign(&ac) // z.A0: [1] + (5)*[2]
	return z
}

// MulAssign sets z to the E2-product of z,x returns z
func (z *E2) MulAssign(x *E2) *E2 {
	// (a+bu)*(c+du) == (ac+(5)*bd) + (ad+bc)u where u^2 == 5
	// Karatsuba: 3 fp multiplications instead of 4
	// [1]: ac
	// [2]: bd
	// [3]: (a+b)*(c+d)
	// Then z.A0: [1] + (5)*[2]
	// Then z.A1: [3] - [2] - [1]
	var ac, bd, cplusd, aplusbcplusd fp.Element

	ac.Mul(&z.A0, &x.A0)            // [1]: ac
	bd.Mul(&z.A1, &x.A1)            // [2]: bd
	cplusd.Add(&x.A0, &x.A1)        // c+d
	aplusbcplusd.Add(&z.A0, &z.A1)  // a+b
	aplusbcplusd.MulAssign(&cplusd) // [3]: (a+b)*(c+d)
	z.A1.Add(&ac, &bd)              // ad+bc, [2] + [1]
	z.A1.Sub(&aplusbcplusd, &z.A1)  // z.A1: [3] - [2] - [1]
	{                               // begin inline: set &z.A0 to (&bd) * (5)
		buf := *(&bd)
		(&z.A0).Double(&buf).Double(&z.A0).AddAssign(&buf)
	} // end inline: set &z.A0 to (&bd) * (5)
	z.A0.AddAssign(&ac) // z.A0: [1] + (5)*[2]
	return z
}

// Square sets z to the E2-product of x,x returns z
func (z *E2) Square(x *E2) *E2 {
	// (a+bu)^2 == (a^2+(5)*b^2) + (2ab)u where u^2 == 5
	// Complex method: 2 fp multiplications instead of 3
	// [1]: ab
	// [2]: (a+b)*(a+(5)*b)
	// Then z.A0: [2] - (5+1)*[1]
	// Then z.A1: 2[1]
	var ab, aplusb, ababetab fp.Element

	{ // begin inline: set &ababetab to (&x.A1) * (5)
		buf := *(&x.A1)
		(&ababetab).Double(&buf).Double(&ababetab).AddAssign(&buf)
	} // end inline: set &ababetab to (&x.A1) * (5)

	ababetab.AddAssign(&x.A0)          // a+(5)*b
	aplusb.Add(&x.A0, &x.A1)           // a+b
	ababetab.MulAssign(&aplusb)        // [2]: (a+b)*(a+(5)*b)
	ab.Mul(&x.A0, &x.A1)               // [1]: ab
	z.A1.Double(&ab)                   // z.A1: 2*[1]
	z.A0.Add(&ab, &z.A1).Double(&z.A0) // (5+1)*ab, optimize for quadratic nonresidue 5
	z.A0.Sub(&ababetab, &z.A0)         // z.A0: [2] - (5+1)[1]

	return z
}

<<<<<<< HEAD
=======
// MulByNonResidue multiplies a E2 by (0,1)
func (z *E2) MulByNonResidue(x *E2) *E2 {
	buf := (x).A0
	{ // begin: inline MulByNonResidue(&(z).A0, &(x).A1)
		buf := *(&(x).A1)
		(&(z).A0).Double(&buf).Double(&(z).A0).AddAssign(&buf)
	} // end: inline MulByNonResidue(&(z).A0, &(x).A1)
	(z).A1 = buf
	return z
}

// MulByNonResidueInv multiplies a E2 by (0,1)^{-1}
func (z *E2) MulByNonResidueInv(x *E2) *E2 {
	buf := (x).A1
	{ // begin: inline MulByNonResidueInv(&(z).A1, &(x).A0)
		nrinv := fp.Element{
			330620507644336508,
			9878087358076053079,
			11461392860540703536,
			6973035786057818995,
			8846909097162646007,
			104838758629667239,
		}
		(&(z).A1).Mul(&(x).A0, &nrinv)
	} // end: inline MulByNonResidueInv(&(z).A1, &(x).A0)
	(z).A0 = buf
	return z
}

>>>>>>> 3a3ed361
// Inverse sets z to the E2-inverse of x, returns z
func (z *E2) Inverse(x *E2) *E2 {
	// Algorithm 8 from https://eprint.iacr.org/2010/354.pdf
	var a0, a1, t0, t1, t1beta fp.Element

	a0 = x.A0 // = is slightly faster than Set()
	a1 = x.A1 // = is slightly faster than Set()

	t0.Square(&a0) // step 1
	t1.Square(&a1) // step 2
<<<<<<< HEAD
	{              // begin inline: set &t1beta to (&t1) * (5)
		buf := *(&t1)
		(&t1beta).Double(&buf).Double(&t1beta).AddAssign(&buf)
	} // end inline: set &t1beta to (&t1) * (5)
=======
	t1beta.Double(&t1).Double(&t1beta).AddAssign(&t1)
>>>>>>> 3a3ed361
	t0.SubAssign(&t1beta)        // step 3
	t1.Inverse(&t0)              // step 4
	z.A0.Mul(&a0, &t1)           // step 5
	z.A1.Neg(&a1).MulAssign(&t1) // step 6

	return z
}

// MulByElement multiplies an element in E2 by an element in fp
func (z *E2) MulByElement(x *E2, y *fp.Element) *E2 {
	var yCopy fp.Element
	yCopy.Set(y)
	z.A0.Mul(&x.A0, &yCopy)
	z.A1.Mul(&x.A1, &yCopy)
	return z
}

// Conjugate conjugates an element in E2
func (z *E2) Conjugate(x *E2) *E2 {
	z.A0.Set(&x.A0)
	z.A1.Neg(&x.A1)
	return z
<<<<<<< HEAD
=======
}

// MulByNonResidue multiplies a fp.Element by 5
// It would be nice to make this a method of fp.Element but fp.Element is outside this package
func MulByNonResidue(out, in *fp.Element) *fp.Element {
	buf := *(in)
	(out).Double(&buf).Double(out).AddAssign(&buf)
	return out
>>>>>>> 3a3ed361
}<|MERGE_RESOLUTION|>--- conflicted
+++ resolved
@@ -217,8 +217,6 @@
 	return z
 }
 
-<<<<<<< HEAD
-=======
 // MulByNonResidue multiplies a E2 by (0,1)
 func (z *E2) MulByNonResidue(x *E2) *E2 {
 	buf := (x).A0
@@ -248,7 +246,6 @@
 	return z
 }
 
->>>>>>> 3a3ed361
 // Inverse sets z to the E2-inverse of x, returns z
 func (z *E2) Inverse(x *E2) *E2 {
 	// Algorithm 8 from https://eprint.iacr.org/2010/354.pdf
@@ -259,14 +256,7 @@
 
 	t0.Square(&a0) // step 1
 	t1.Square(&a1) // step 2
-<<<<<<< HEAD
-	{              // begin inline: set &t1beta to (&t1) * (5)
-		buf := *(&t1)
-		(&t1beta).Double(&buf).Double(&t1beta).AddAssign(&buf)
-	} // end inline: set &t1beta to (&t1) * (5)
-=======
 	t1beta.Double(&t1).Double(&t1beta).AddAssign(&t1)
->>>>>>> 3a3ed361
 	t0.SubAssign(&t1beta)        // step 3
 	t1.Inverse(&t0)              // step 4
 	z.A0.Mul(&a0, &t1)           // step 5
@@ -289,8 +279,6 @@
 	z.A0.Set(&x.A0)
 	z.A1.Neg(&x.A1)
 	return z
-<<<<<<< HEAD
-=======
 }
 
 // MulByNonResidue multiplies a fp.Element by 5
@@ -299,5 +287,4 @@
 	buf := *(in)
 	(out).Double(&buf).Double(out).AddAssign(&buf)
 	return out
->>>>>>> 3a3ed361
 }