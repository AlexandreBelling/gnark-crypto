--- conflicted
+++ resolved
@@ -62,16 +62,14 @@
 			assertNoError(generator.GenerateFF(conf.Fr, filepath.Join(curveDir, "fr")))
 			assertNoError(generator.GenerateFF(conf.Fp, filepath.Join(curveDir, "fp")))
 
-<<<<<<< HEAD
-			// generate ecdsa
-			assertNoError(ecdsa.Generate(conf, curveDir, bgen))
-=======
 			frInfo := config.FieldDependency{
 				FieldPackagePath: "github.com/consensys/gnark-crypto/ecc/" + conf.Name + "/fr",
 				FieldPackageName: "fr",
 				ElementType:      "fr.Element",
 			}
->>>>>>> 96584ad0
+
+			// generate ecdsa
+			assertNoError(ecdsa.Generate(conf, curveDir, bgen))
 
 			if conf.Equal(config.STARK_CURVE) {
 				return // TODO @yelhousni
