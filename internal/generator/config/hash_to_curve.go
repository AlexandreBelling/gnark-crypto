--- conflicted
+++ resolved
@@ -3,10 +3,10 @@
 import (
 	"fmt"
 	"math/big"
-<<<<<<< HEAD
 	"math/bits"
 
 	"github.com/consensys/gnark-crypto/field"
+	"github.com/consensys/gnark-crypto/internal/field"
 )
 
 type FieldElementToCurvePoint string
@@ -14,10 +14,6 @@
 const (
 	SSWU FieldElementToCurvePoint = "SSWU"
 	//SVDW FieldElementToCurvePoint = "SVDW"
-=======
-
-	"github.com/consensys/gnark-crypto/internal/field"
->>>>>>> 72306447
 )
 
 type Isogeny struct {
@@ -71,7 +67,6 @@
 	return res
 }
 
-<<<<<<< HEAD
 func findSvdwZ(f *field.Extension, curve WeierstrassCoefficients) field.Element {
 
 	fourA := f.Mul(f.FromInt64(4), curve.A)
@@ -129,9 +124,7 @@
 
 //TODO: Find Z automatically
 func NewHashSuiteInfoSSWU(baseField *field.Field, g *Point, name string, suite *HashSuite) HashSuiteInfo {
-=======
 func NewHashSuiteInfo(baseField *field.FieldConfig, g *Point, name string, suite *HashSuite) HashSuiteInfo {
->>>>>>> 72306447
 
 	f := field.NewTower(baseField, g.CoordExtDegree, g.CoordExtRoot)
 	fieldSizeMod256 := uint8(f.Size.Bits()[0])
