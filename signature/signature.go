--- conflicted
+++ resolved
@@ -69,36 +69,4 @@
 	// scalar is in big endian, of size sizeFr.
 	// It returns the number byte read.
 	SetBytes(buf []byte) (int, error)
-<<<<<<< HEAD
-}
-
-type SignatureScheme uint
-
-const maxSignatures = 8
-
-const (
-	EDDSA_BN254 SignatureScheme = iota
-	EDDSA_BLS12_381
-	EDDSA_BLS12_377
-	EDDSA_BLS12_378
-	EDDSA_BW6_761
-	EDDSA_BLS24_315
-	EDDSA_BW6_633
-	EDDSA_BW6_756
-)
-
-var signatures = make([]func(io.Reader) (Signer, error), maxSignatures)
-
-// Register registers a key pair generating function for a given signature scheme.
-func Register(ss SignatureScheme, f func(io.Reader) (Signer, error)) {
-	// we cannot import the corresponding constructors directly due to import cycles.
-	signatures[ss] = f
-}
-
-// New takes a source of randomness and returns a new key pair
-func (ss SignatureScheme) New(r io.Reader) (Signer, error) {
-	f := signatures[ss]
-	return f(r)
-=======
->>>>>>> fb0d80a1
 }