import (
	"fmt"
	"io"
	"math/big"
	"math/bits"
	"runtime"
	"sync"

	{{ template "import_fr" . }}
	{{ template "import_curve" . }}

	"github.com/consensys/gnark-crypto/ecc"
)

// Domain with a power of 2 cardinality
// compute a field element of order 2x and store it in FinerGenerator
// all other values can be derived from x, GeneratorSqrt
type Domain struct {
	Cardinality             uint64
	CardinalityInv          fr.Element
	Generator               fr.Element
	GeneratorInv            fr.Element
	FrMultiplicativeGen     fr.Element // generator of Fr*
	FrMultiplicativeGenInv  fr.Element

	// the following slices are not serialized and are (re)computed through domain.preComputeTwiddles()

	// Twiddles factor for the FFT using Generator for each stage of the recursive FFT
	Twiddles [][]fr.Element

	// Twiddles factor for the FFT using GeneratorInv for each stage of the recursive FFT
	TwiddlesInv [][]fr.Element

	// we precompute these mostly to avoid the memory intensive bit reverse permutation in the groth16.Prover

	// CosetTable u*<1,g,..,g^(n-1)>
	CosetTable         []fr.Element
	CosetTableReversed []fr.Element // optional, this is computed on demand at the creation of the domain

	// CosetTable[i][j] = domain.Generator(i-th)SqrtInv ^ j
	CosetTableInv         []fr.Element
	CosetTableInvReversed []fr.Element // optional, this is computed on demand at the creation of the domain
}


// NewDomain returns a subgroup with a power of 2 cardinality
// cardinality >= m
func NewDomain(m uint64) *Domain {

	domain := &Domain{}
	x := ecc.NextPowerOfTwo(m)
	domain.Cardinality = uint64(x)

	// generator of the largest 2-adic subgroup
	var rootOfUnity fr.Element
<<<<<<< HEAD
	{{if eq .Name "bls12-378"}}
		rootOfUnity.SetString("4045585818372166415418670827807793147093034396422209590578257013290761627990")
		const maxOrderRoot uint64 = 42
	{{else if eq .Name "bls12-377"}}
=======

	{{if eq .Name "bls12-377"}}
>>>>>>> d32bab3b
		rootOfUnity.SetString("8065159656716812877374967518403273466521432693661810619979959746626482506078")
		const maxOrderRoot uint64 = 47
        domain.FrMultiplicativeGen.SetUint64(22)
	{{else if eq .Name "bls12-381"}}
		rootOfUnity.SetString("10238227357739495823651030575849232062558860180284477541189508159991286009131")
		const maxOrderRoot uint64 = 32
        domain.FrMultiplicativeGen.SetUint64(7)
	{{else if eq .Name "bn254"}}
		rootOfUnity.SetString("19103219067921713944291392827692070036145651957329286315305642004821462161904")
		const maxOrderRoot uint64 = 28
        domain.FrMultiplicativeGen.SetUint64(5)
	{{else if eq .Name "bw6-761"}}
		rootOfUnity.SetString("32863578547254505029601261939868325669770508939375122462904745766352256812585773382134936404344547323199885654433")
		const maxOrderRoot uint64 = 46
        domain.FrMultiplicativeGen.SetUint64(15)
    {{else if eq .Name "bw6-633"}}
		rootOfUnity.SetString("4991787701895089137426454739366935169846548798279261157172811661565882460884369603588700158257")
		const maxOrderRoot uint64 = 20
        domain.FrMultiplicativeGen.SetUint64(3)
	{{else if eq .Name "bls24-315"}}
		rootOfUnity.SetString("1792993287828780812362846131493071959406149719416102105453370749552622525216")
       const maxOrderRoot uint64 = 22
        domain.FrMultiplicativeGen.SetUint64(7)
	{{end}}

	domain.FrMultiplicativeGen.SetUint64(5)
	domain.FrMultiplicativeGenInv.Inverse(&domain.FrMultiplicativeGen)

	// find generator for Z/2^(log(m))Z
	logx := uint64(bits.TrailingZeros64(x))
	if logx > maxOrderRoot {
		panic(fmt.Sprintf("m (%d) is too big: the required root of unity does not exist", m))
	}

	// Generator = FinerGenerator^2 has order x
	expo := uint64(1 << (maxOrderRoot - logx))
	domain.Generator.Exp(rootOfUnity, big.NewInt(int64(expo))) // order x
	domain.GeneratorInv.Inverse(&domain.Generator)
	domain.CardinalityInv.SetUint64(uint64(x)).Inverse(&domain.CardinalityInv)

	// twiddle factors
	domain.preComputeTwiddles()

	// store the bit reversed coset tables
	domain.reverseCosetTables()

	return domain
}

func (d *Domain) reverseCosetTables() {
	d.CosetTableReversed = make([]fr.Element, d.Cardinality)
	d.CosetTableInvReversed = make([]fr.Element, d.Cardinality)
	copy(d.CosetTableReversed, d.CosetTable)
	copy(d.CosetTableInvReversed, d.CosetTableInv)
	BitReverse(d.CosetTableReversed)
	BitReverse(d.CosetTableInvReversed)
}

func (d *Domain) preComputeTwiddles() {

	// nb fft stages
	nbStages := uint64(bits.TrailingZeros64(d.Cardinality))

	d.Twiddles = make([][]fr.Element, nbStages)
	d.TwiddlesInv = make([][]fr.Element, nbStages)
	d.CosetTable = make([]fr.Element, d.Cardinality)
	d.CosetTableInv = make([]fr.Element, d.Cardinality)

	var wg sync.WaitGroup

	// for each fft stage, we pre compute the twiddle factors
	twiddles := func(t [][]fr.Element, omega fr.Element) {
		for i := uint64(0); i < nbStages; i++ {
			t[i] = make([]fr.Element, 1+(1<<(nbStages-i-1)))
			var w fr.Element
			if i == 0 {
				w = omega
			} else {
				w = t[i-1][2]
			}
			t[i][0] = fr.One()
			t[i][1] = w
			for j := 2; j < len(t[i]); j++ {
				t[i][j].Mul(&t[i][j-1], &w)
			}
		}
		wg.Done()
	}

	expTable := func(sqrt fr.Element, t []fr.Element) {
		t[0] = fr.One()
		precomputeExpTable(sqrt, t)
		wg.Done()
	}

	wg.Add(4)
	go twiddles(d.Twiddles, d.Generator)
	go twiddles(d.TwiddlesInv, d.GeneratorInv)
	go expTable(d.FrMultiplicativeGen, d.CosetTable)
	go expTable(d.FrMultiplicativeGenInv, d.CosetTableInv)

	wg.Wait()

}

func precomputeExpTable(w fr.Element, table []fr.Element) {
	n := len(table)

	// see if it makes sense to parallelize exp tables pre-computation
	interval := 0
	if runtime.NumCPU() >= 4 {
		interval = (n - 1) / (runtime.NumCPU() / 4)
	}

	// this ratio roughly correspond to the number of multiplication one can do in place of a Exp operation
	const ratioExpMul = 6000 / 17

	if interval < ratioExpMul {
		precomputeExpTableChunk(w, 1, table[1:])
		return
	}

	// we parallelize
	var wg sync.WaitGroup
	for i := 1; i < n; i += interval {
		start := i
		end := i + interval
		if end > n {
			end = n
		}
		wg.Add(1)
		go func() {
			precomputeExpTableChunk(w, uint64(start), table[start:end])
			wg.Done()
		}()
	}
	wg.Wait()
}

func precomputeExpTableChunk(w fr.Element, power uint64, table []fr.Element) {

	// this condition ensures that creating a domain of size 1 with cosets don't fail
	if len(table) > 0 {
		table[0].Exp(w, new(big.Int).SetUint64(power))
		for i := 1; i < len(table); i++ {
			table[i].Mul(&table[i-1], &w)
		}
	}
}

// WriteTo writes a binary representation of the domain (without the precomputed twiddle factors)
// to the provided writer
func (d *Domain) WriteTo(w io.Writer) (int64, error) {

	enc := curve.NewEncoder(w)

	toEncode := []interface{}{d.Cardinality, &d.CardinalityInv, &d.Generator, &d.GeneratorInv, &d.FrMultiplicativeGen, &d.FrMultiplicativeGenInv}

	for _, v := range toEncode {
		if err := enc.Encode(v); err != nil {
			return enc.BytesWritten(), err
		}
	}

	return enc.BytesWritten(), nil
}

// ReadFrom attempts to decode a domain from Reader
func (d *Domain) ReadFrom(r io.Reader) (int64, error) {

	dec := curve.NewDecoder(r)

	toDecode := []interface{}{&d.Cardinality, &d.CardinalityInv, &d.Generator, &d.GeneratorInv, &d.FrMultiplicativeGen, &d.FrMultiplicativeGenInv}

	for _, v := range toDecode {
		if err := dec.Decode(v); err != nil {
			return dec.BytesRead(), err
		}
	}


	// twiddle factors
	d.preComputeTwiddles()

	// store the bit reversed coset tables if needed
	d.reverseCosetTables()
	
	return dec.BytesRead(), nil
}<|MERGE_RESOLUTION|>--- conflicted
+++ resolved
@@ -53,15 +53,11 @@
 
 	// generator of the largest 2-adic subgroup
 	var rootOfUnity fr.Element
-<<<<<<< HEAD
 	{{if eq .Name "bls12-378"}}
 		rootOfUnity.SetString("4045585818372166415418670827807793147093034396422209590578257013290761627990")
 		const maxOrderRoot uint64 = 42
+        domain.FrMultiplicativeGen.SetUint64(22)
 	{{else if eq .Name "bls12-377"}}
-=======
-
-	{{if eq .Name "bls12-377"}}
->>>>>>> d32bab3b
 		rootOfUnity.SetString("8065159656716812877374967518403273466521432693661810619979959746626482506078")
 		const maxOrderRoot uint64 = 47
         domain.FrMultiplicativeGen.SetUint64(22)
@@ -248,6 +244,6 @@
 
 	// store the bit reversed coset tables if needed
 	d.reverseCosetTables()
-	
+
 	return dec.BytesRead(), nil
 }