// Copyright 2020 ConsenSys Software Inc.
//
// Licensed under the Apache License, Version 2.0 (the "License");
// you may not use this file except in compliance with the License.
// You may obtain a copy of the License at
//
//     http://www.apache.org/licenses/LICENSE-2.0
//
// Unless required by applicable law or agreed to in writing, software
// distributed under the License is distributed on an "AS IS" BASIS,
// WITHOUT WARRANTIES OR CONDITIONS OF ANY KIND, either express or implied.
// See the License for the specific language governing permissions and
// limitations under the License.

// Package hash provides MiMC hash function defined over curves implemented in gnark-crypto/ecc.
//
// Originally developed and used in a ZKP context.
package hash

import (
	"hash"

	bls377 "github.com/consensys/gnark-crypto/ecc/bls12-377/fr/mimc"
	bls378 "github.com/consensys/gnark-crypto/ecc/bls12-378/fr/mimc"
	bls381 "github.com/consensys/gnark-crypto/ecc/bls12-381/fr/mimc"
	bls315 "github.com/consensys/gnark-crypto/ecc/bls24-315/fr/mimc"
	bn254 "github.com/consensys/gnark-crypto/ecc/bn254/fr/mimc"
	bw633 "github.com/consensys/gnark-crypto/ecc/bw6-633/fr/mimc"
	bw761 "github.com/consensys/gnark-crypto/ecc/bw6-761/fr/mimc"
)

type Hash uint

const (
	MIMC_BN254 Hash = iota
	MIMC_BLS12_381
	MIMC_BLS12_377
	MIMC_BLS12_378
	MIMC_BW6_761
	MIMC_BLS24_315
	MIMC_BW6_633
)

// size of digests in bytes
var digestSize = []uint8{
	MIMC_BN254:     32,
	MIMC_BLS12_381: 48,
	MIMC_BLS12_377: 48,
	MIMC_BLS12_378: 48,
	MIMC_BW6_761:   96,
	MIMC_BLS24_315: 48,
	MIMC_BW6_633:   80,
}

// New creates the corresponding mimc hash function.
func (m Hash) New() hash.Hash {
	switch m {
	case MIMC_BN254:
		return bn254.NewMiMC()
	case MIMC_BLS12_381:
		return bls381.NewMiMC()
	case MIMC_BLS12_377:
<<<<<<< HEAD
		return bls377.NewMiMC(seed)
	case MIMC_BLS12_378:
		return bls378.NewMiMC(seed)
=======
		return bls377.NewMiMC()
>>>>>>> d32bab3b
	case MIMC_BW6_761:
		return bw761.NewMiMC()
	case MIMC_BLS24_315:
		return bls315.NewMiMC()
	case MIMC_BW6_633:
		return bw633.NewMiMC()
	default:
		panic("Unknown mimc ID")
	}
}

// String returns the mimc ID to string format.
func (m Hash) String() string {
	switch m {
	case MIMC_BN254:
		return "MIMC_BN254"
	case MIMC_BLS12_381:
		return "MIMC_BLS381"
	case MIMC_BLS12_377:
		return "MIMC_BLS377"
	case MIMC_BLS12_378:
		return "MIMC_BLS378"
	case MIMC_BW6_761:
		return "MIMC_BW761"
	case MIMC_BLS24_315:
		return "MIMC_BLS315"
	case MIMC_BW6_633:
		return "MIMC_BW633"
	default:
		panic("Unknown mimc ID")
	}
}

// Size returns the size of the digest of
// the corresponding hash function
func (m Hash) Size() int {
	return int(digestSize[m])
}<|MERGE_RESOLUTION|>--- conflicted
+++ resolved
@@ -60,13 +60,9 @@
 	case MIMC_BLS12_381:
 		return bls381.NewMiMC()
 	case MIMC_BLS12_377:
-<<<<<<< HEAD
-		return bls377.NewMiMC(seed)
+		return bls377.NewMiMC()
 	case MIMC_BLS12_378:
-		return bls378.NewMiMC(seed)
-=======
-		return bls377.NewMiMC()
->>>>>>> d32bab3b
+		return bls378.NewMiMC()
 	case MIMC_BW6_761:
 		return bw761.NewMiMC()
 	case MIMC_BLS24_315:
