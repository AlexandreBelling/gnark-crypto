--- conflicted
+++ resolved
@@ -57,13 +57,10 @@
 		return "bn254"
 	case BW6_761:
 		return "bw6_761"
-<<<<<<< HEAD
 	case BW6_633:
 		return "bw6_633"
-=======
 	case BLS24_315:
 		return "bls24_315"
->>>>>>> 9c700025
 	default:
 		panic("unimplemented ecc ID")
 	}
